// src/app/actions.ts
"use server";

import { analyzeBrand as analyzeBrandFlow, BrandAnalysisResult } from "@/ai/flows/analyze-brand";
import { modelRegistry } from "@/ai/models/registry/model-registry";
import { generateVideoPost as generateVideoPostFlow } from "@/ai/flows/generate-video-post";
import { generateCreativeAsset as generateCreativeAssetFlow } from "@/ai/flows/generate-creative-asset";
import type { BrandProfile, GeneratedPost, Platform, CreativeAsset } from "@/lib/types";
import { artifactsService } from "@/lib/services/artifacts-service";
import type { Artifact } from "@/lib/types/artifacts";
import { generateEnhancedDesign } from "@/ai/gemini-2.5-design";
import { generateRevo2ContentAction, generateRevo2CreativeAssetAction } from "@/app/actions/revo-2-actions";
import { supabaseService } from "@/lib/services/supabase-service";
import type { ScheduledService } from "@/services/calendar-service";

// Helper function to convert logo URL to base64 data URL for AI models
async function convertLogoToDataUrl(logoUrl?: string): Promise<string | undefined> {
  if (!logoUrl) return undefined;

  // If it's already a data URL, return as is
  if (logoUrl.startsWith('data:')) {
    return logoUrl;
  }

  // If it's a Supabase Storage URL, fetch and convert to base64
  if (logoUrl.startsWith('http')) {
    try {

      const response = await fetch(logoUrl);
      if (!response.ok) {
        console.warn('⚠️ Failed to fetch logo from URL:', response.status);
        return undefined;
      }

      const buffer = await response.arrayBuffer();
      const base64 = Buffer.from(buffer).toString('base64');
      const mimeType = response.headers.get('content-type') || 'image/png';
      const dataUrl = `data:${mimeType};base64,${base64}`;

      return dataUrl;
    } catch (error) {
      console.error('❌ Error converting logo URL to base64:', error);
      return undefined;
    }
  }

  return undefined;
}

// --- AI Flow Actions ---

type AnalysisResult = {
  success: true;
  data: BrandAnalysisResult;
} | {
  success: false;
  error: string;
  errorType: 'blocked' | 'timeout' | 'error';
};

export async function analyzeBrandAction(
  websiteUrl: string,
  designImageUris: string[],
): Promise<AnalysisResult> {
  try {
    // Step 1: URL Validation and Normalization
    if (!websiteUrl || !websiteUrl.trim()) {
      return {
        success: false,
        error: "Website URL is required",
        errorType: 'error'
      };
    }

    let normalizedUrl = websiteUrl.trim();
    if (!normalizedUrl.startsWith('http://') && !normalizedUrl.startsWith('https://')) {
      normalizedUrl = `https://${normalizedUrl}`;
    }

    // Validate URL format
    try {
      new URL(normalizedUrl);
    } catch {
      return {
        success: false,
        error: "Invalid URL format. Please enter a valid website URL (e.g., https://example.com).",
        errorType: 'error'
      };
    }

    // Security: Prevent scraping internal/private URLs
    const urlObj = new URL(normalizedUrl);
    if (urlObj.hostname === 'localhost' || urlObj.hostname.startsWith('127.') || urlObj.hostname.startsWith('192.168.') || urlObj.hostname.startsWith('10.')) {
      return {
        success: false,
        error: "Cannot analyze local or private network URLs.",
        errorType: 'error'
      };
    }

    // Step 2: Check robots.txt (log warning but don't block)
    try {
      const robotsResponse = await fetch(`${normalizedUrl}/robots.txt`, { signal: AbortSignal.timeout(5000) });
      if (robotsResponse.ok) {
        const robotsText = await robotsResponse.text();
        if (robotsText.includes('Disallow: /')) {
          console.warn('⚠️ Website has robots.txt that disallows scraping, but proceeding for user-initiated analysis');
        }
      }
    } catch {
      // Ignore robots.txt errors, proceed
    }

    // Step 3: Call the analyzeBrand function directly (it handles its own scraping)
    const { analyzeBrand } = await import('@/ai/flows/analyze-brand');
    const result = await analyzeBrand({
      websiteUrl: normalizedUrl,
      designImageUris: designImageUris || []
    });

    if (!result) {
      return {
        success: false,
        error: "Analysis returned empty result",
        errorType: 'error'
      };
    }

    // Step 5: Basic validation of AI result
    if (!result.businessName || typeof result.businessName !== 'string' || result.businessName.trim().length === 0) {
      return {
        success: false,
        error: "AI could not extract a valid business name from the website.",
        errorType: 'error'
      };
    }

    return {
      success: true,
      data: result
    };

  } catch (error: any) {
    console.error('❌ Analysis error:', error);
    return {
      success: false,
      error: error.message || "Unexpected error during analysis",
      errorType: 'error'
    };
  }
}

const getAspectRatioForPlatform = (platform: Platform): string => {
  // ALL PLATFORMS USE 1:1 SQUARE FOR MAXIMUM QUALITY
  // No cropping = No quality loss from Gemini's native 1024x1024
  return '1:1';
}

export async function generateContentAction(
  profile: BrandProfile,
  platform: Platform,
  brandConsistency?: { strictConsistency: boolean; followBrandColors: boolean; includeContacts: boolean },
  useLocalLanguage: boolean = false,
  scheduledServices?: ScheduledService[],
  includePeopleInDesigns: boolean = true
): Promise<GeneratedPost> {
  try {

    const today = new Date();
    const dayOfWeek = today.toLocaleDateString('en-US', { weekday: 'long' });
    const currentDate = today.toLocaleDateString('en-US', { year: 'numeric', month: 'long', day: 'numeric' });

    // Apply brand consistency logic
    const effectiveDesignExamples = brandConsistency?.strictConsistency
      ? (profile.designExamples || [])
      : []; // Don't use design examples if not strict consistency

    // Enhanced brand profile data extraction
    const enhancedProfile = {
      ...profile,
      // Ensure brand colors are available
      primaryColor: profile.primaryColor || '#3B82F6',
      accentColor: profile.accentColor || '#10B981',
      backgroundColor: profile.backgroundColor || '#F8FAFC',
      // Extract services information
      servicesArray: typeof profile.services === 'string'
        ? profile.services.split('\n').filter(s => s.trim())
        : Array.isArray(profile.services)
          ? profile.services.map(s => typeof s === 'string' ? s : s.name || s.description || '')
          : [],
      // Extract contact information for brand context
      contactInfo: profile.contactInfo || {
        phone: (profile as any).contactPhone || '',
        email: (profile as any).contactEmail || '',
        address: (profile as any).contactAddress || ''
      },
      socialMedia: profile.socialMedia || {},
    };

<<<<<<< HEAD
    // 🎨📞 ENHANCED DEBUG LOGGING FOR BRAND COLORS AND CONTACT INFORMATION
    console.log('🎨 [Actions] Brand Colors Debug:', {
      profilePrimaryColor: profile.primaryColor,
      profileAccentColor: profile.accentColor,
      profileBackgroundColor: profile.backgroundColor,
      enhancedPrimaryColor: enhancedProfile.primaryColor,
      enhancedAccentColor: enhancedProfile.accentColor,
      enhancedBackgroundColor: enhancedProfile.backgroundColor,
      followBrandColors: brandConsistency?.followBrandColors,
      hasValidBrandColors: !!(profile.primaryColor && profile.accentColor && profile.backgroundColor)
    });

    console.log('📞 [Actions] Contact Information Debug:', {
      profileContactInfo: profile.contactInfo,
      profileContactPhone: (profile as any).contactPhone,
      profileContactEmail: (profile as any).contactEmail,
      profileContactAddress: (profile as any).contactAddress,
      profileWebsiteUrl: profile.websiteUrl,
      enhancedContactInfo: enhancedProfile.contactInfo,
      includeContacts: brandConsistency?.includeContacts,
      hasValidContactInfo: !!(enhancedProfile.contactInfo?.phone || enhancedProfile.contactInfo?.email || enhancedProfile.websiteUrl)
    });
=======
    // Debug logging for contact information
>>>>>>> 3ae96e0c

    // Convert arrays to newline-separated strings for AI processing
    const keyFeaturesString = Array.isArray(profile.keyFeatures)
      ? profile.keyFeatures.join('\n')
      : profile.keyFeatures || '';

    const competitiveAdvantagesString = Array.isArray(profile.competitiveAdvantages)
      ? profile.competitiveAdvantages.join('\n')
      : profile.competitiveAdvantages || '';

    // Convert services array to newline-separated string
    const servicesString = Array.isArray(profile.services)
      ? profile.services.map(service =>
        typeof service === 'object' && service.name
          ? `${service.name}: ${service.description || ''}`
          : service
      ).join('\n')
      : profile.services || '';

    // Ensure model registry is initialized
    if (!modelRegistry.isInitialized()) {
      await modelRegistry.initialize();
    }

    // Use Revo 1.0 model through the registry for enhanced Gemini 2.5 Flash Image Preview
    const revo10Model = modelRegistry.getModel('revo-1.0');
    if (!revo10Model) {
      throw new Error('Revo 1.0 model not available');
    }

    const generationRequest = {
      modelId: 'revo-1.0',
      profile: enhancedProfile,
      platform: platform,
      brandConsistency: brandConsistency || { strictConsistency: false, followBrandColors: true, includeContacts: false },
      artifactIds: [], // Revo 1.0 doesn't support artifacts
      contentThemes: enhancedProfile.contentThemes || [],
      writingTone: enhancedProfile.writingTone || 'professional',
      targetAudience: enhancedProfile.targetAudience || 'General',
      keyFeatures: enhancedProfile.keyFeatures || [],
      competitiveAdvantages: enhancedProfile.competitiveAdvantages || [],
      services: enhancedProfile.services || [],
      visualStyle: enhancedProfile.visualStyle || 'modern',
      primaryColor: enhancedProfile.primaryColor || '#3B82F6',
      accentColor: enhancedProfile.accentColor || '#10B981',
      backgroundColor: enhancedProfile.backgroundColor || '#F8FAFC',
      logoDataUrl: await convertLogoToDataUrl((enhancedProfile as any).logoUrl || enhancedProfile.logoDataUrl || (enhancedProfile as any).logo_url),
      logoUrl: (enhancedProfile as any).logoUrl || (enhancedProfile as any).logo_url, // Pass original URL for Revo 1.0
      designExamples: effectiveDesignExamples,
      dayOfWeek: dayOfWeek,
      currentDate: currentDate,
      // Contact information for brand consistency
      includeContacts: brandConsistency?.includeContacts || false,
      contactInfo: enhancedProfile.contactInfo || {},
      websiteUrl: enhancedProfile.websiteUrl,
      // Local language control
      useLocalLanguage: useLocalLanguage,
      // Product image descriptions for AI context
      productImageDescriptions: profile.productImageDescriptions || {},
      // NEW: Scheduled services integration
      scheduledServices: scheduledServices || [],
      // People in designs toggle
      includePeople: includePeopleInDesigns,
      variants: [{
        platform: platform,
        aspectRatio: getAspectRatioForPlatform(platform),
      }]
    };

    const result = await revo10Model.contentGenerator.generateContent(generationRequest);

    if (!result.success) {
      throw new Error(result.error || 'Content generation failed');
    }

    const postDetails = result.data;

    const newPost: GeneratedPost = {
      id: new Date().toISOString(),
      date: today.toISOString(),
      content: postDetails.content,
      hashtags: postDetails.hashtags,
      status: 'generated',
      variants: postDetails.variants,
      catchyWords: postDetails.catchyWords,
      subheadline: postDetails.subheadline || '',
      callToAction: postDetails.callToAction || '',
      // Revo 1.0 doesn't include these advanced features
      contentVariants: undefined,
      hashtagAnalysis: undefined,
      marketIntelligence: undefined,
      localContext: undefined,
    };

    return newPost;
  } catch (error) {
    console.error('❌ Content generation error:', error);

    // Extract user-friendly message if it exists
    const errorMessage = error instanceof Error ? error.message : 'Unknown error';

    // If it's already a user-friendly message, use it directly
    if (errorMessage.includes('🚀') || errorMessage.includes('🔧') || errorMessage.includes('😴')) {
      throw new Error(errorMessage);
    }

    // Otherwise, make it friendly
    throw new Error('Revo 1.0 is taking a quick break! 😴 Try Revo 2.0 for amazing results while we wait for it to come back online.');
  }
}

export async function generateVideoContentAction(
  profile: BrandProfile,
  catchyWords: string,
  postContent: string,
): Promise<{ videoUrl: string }> {
  try {
    const result = await generateVideoPostFlow({
      businessType: profile.businessType,
      location: profile.location,
      visualStyle: profile.visualStyle,
      imageText: catchyWords, // Use catchyWords as imageText for video generation
      postContent: postContent,
    });
    return { videoUrl: result.videoUrl };
  } catch (error) {
    // Pass the specific error message from the flow to the client
    throw new Error((error as Error).message);
  }
}

export async function generateCreativeAssetAction(
  prompt: string,
  outputType: 'image' | 'video',
  referenceAssetUrl: string | null,
  useBrandProfile: boolean,
  brandProfile: BrandProfile | null,
  maskDataUrl: string | null | undefined,
  aspectRatio: '16:9' | '9:16' | undefined,
  preferredModel?: string,
  designColors?: {
    primaryColor?: string;
    accentColor?: string;
    backgroundColor?: string;
  }
): Promise<CreativeAsset> {
  try {

    // Enforce credit deduction for creative studio generations
    const supabaseServer = await createClient();
    const { data: { user } } = await supabaseServer.auth.getUser();
    if (!user?.id) {
      throw new Error('Unauthorized');
    }

    const { withCreditTracking } = await import('@/lib/credit-integration');
    const modelVersion = (preferredModel && preferredModel.includes('2.5')) ? 'revo-2.0' : 'revo-1.5';

    const wrapped = await withCreditTracking(
      {
        userId: user.id,
        modelVersion,
        feature: 'image_generation',
        generationType: 'creative_studio',
        metadata: {
          preferredModel,
          hasBrand: !!brandProfile?.id
        }
      },
      async () => await generateCreativeAssetFlow({
        prompt,
        outputType,
        referenceAssetUrl,
        useBrandProfile,
        brandProfile: useBrandProfile ? brandProfile : null,
        maskDataUrl,
        aspectRatio,
        preferredModel,
        designColors,
      })
    );

    if (!wrapped.success) {
      throw new Error(wrapped.error || wrapped.creditInfo?.message || 'Credit deduction failed');
    }

    const result = wrapped.result!;

    // Upload image to Supabase storage if it's a data URL
    if (result.imageUrl && result.imageUrl.startsWith('data:image/')) {
      try {

        // Convert data URL to buffer
        const base64Data = result.imageUrl.split(',')[1];
        const imageBuffer = Buffer.from(base64Data, 'base64');

        // Generate unique filename
        const timestamp = Date.now();
        const brandId = brandProfile?.id || 'default';
        const filename = `generated_${timestamp}.png`;
        const storagePath = `creative-assets/${brandId}/${filename}`;

        // Upload to Supabase
        const uploadResult = await supabaseService.uploadImage(
          imageBuffer,
          storagePath,
          'image/png'
        );

        if (uploadResult) {
          // Replace data URL with Supabase URL
          result.imageUrl = uploadResult.url;
        } else {
        }
      } catch (uploadError) {
        // Keep the original data URL if upload fails
      }
    }

    return result;
  } catch (error) {
    // Always pass the specific error message from the flow to the client.
    throw new Error((error as Error).message);
  }
}

export async function generateEnhancedDesignAction(
  businessType: string,
  platform: string,
  visualStyle: string,
  imageText: string | { catchyWords: string; subheadline?: string; callToAction?: string },
  brandProfile?: BrandProfile,
  enableEnhancements: boolean = true,
  brandConsistency?: { strictConsistency: boolean; followBrandColors: boolean },
  artifactInstructions?: string,
  includePeopleInDesigns: boolean = true,
  useLocalLanguage: boolean = false,
  uploadedImageUrl?: string | null
): Promise<{
  imageUrl: string;
  qualityScore: number;
  enhancementsApplied: string[];
  processingTime: number;
}> {
  const startTime = Date.now();
  const enhancementsApplied: string[] = [];

  try {
    if (!brandProfile) {
      throw new Error('Brand profile is required for enhanced design generation');
    }

    // Handle both old string format and new object format
    let finalImageText: string;
    if (typeof imageText === 'string') {
      finalImageText = imageText;
    } else {
      // Combine catchy words, subheadline, and call-to-action
      const components = [imageText.catchyWords];
      if (imageText.subheadline && imageText.subheadline.trim()) {
        components.push(imageText.subheadline.trim());
      }
      if (imageText.callToAction && imageText.callToAction.trim()) {
        components.push(imageText.callToAction.trim());
      }
      finalImageText = components.join('\n');
    }

    // Try Gemini 2.5 first (best quality), then fallback to OpenAI, then Gemini 2.5 Flash Image Preview
    let result;

    try {

      result = await generateEnhancedDesign({
        businessType,
        platform,
        visualStyle,
        imageText: finalImageText,
        brandProfile,
        brandConsistency,
        artifactInstructions,
        includePeopleInDesigns,
        useLocalLanguage,
        designReferences: uploadedImageUrl ? [uploadedImageUrl] : undefined,
      });

    } catch (gemini25Error) {

      try {
        const { generateEnhancedDesignWithFallback } = await import('@/ai/openai-enhanced-design');

        result = await generateEnhancedDesignWithFallback({
          businessType,
          platform,
          visualStyle,
          imageText: finalImageText,
          brandProfile,
          brandConsistency,
          artifactInstructions,
          designReferences: uploadedImageUrl ? [uploadedImageUrl] : undefined,
        });

      } catch (openaiError) {

        // const { generateGeminiHDEnhancedDesignWithFallback } = await import('@/ai/gemini-hd-enhanced-design');

        // Temporary fallback while fixing syntax errors
        throw new Error('Gemini HD Enhanced Design temporarily disabled due to syntax errors');

        // result = await generateGeminiHDEnhancedDesignWithFallback({
        //   businessType,
        //   platform,
        //   visualStyle,
        //   imageText: finalImageText,
        //   brandProfile,
        //   brandConsistency,
        //   artifactInstructions,
        //   designReferences: uploadedImageUrl ? [uploadedImageUrl] : undefined,
        // });

      }
    }

    return {
      imageUrl: result.imageUrl,
      qualityScore: result.qualityScore,
      enhancementsApplied: result.enhancementsApplied,
      processingTime: result.processingTime
    };

  } catch (error) {
    throw new Error((error as Error).message);
  }
}

/**
 * Generate enhanced design specifically using Gemini 2.5 Flash Image Preview
 * This action forces the use of Gemini 2.5 Flash Image Preview for maximum quality
 */
export async function generateGeminiHDDesignAction(
  businessType: string,
  platform: string,
  visualStyle: string,
  imageText: string,
  brandProfile: BrandProfile,
  brandConsistency?: {
    strictConsistency: boolean;
    followBrandColors: boolean;
  },
  artifactInstructions?: string
): Promise<PostVariant> {
  try {
    if (!brandProfile) {
      throw new Error('Brand profile is required for Gemini 2.5 Flash Image Preview design generation');
    }

    // Temporarily disabled due to syntax errors
    // const { generateGeminiHDEnhancedDesignWithFallback } = await import('@/ai/gemini-hd-enhanced-design');

    throw new Error('Gemini HD Enhanced Design temporarily disabled due to syntax errors');

    // const result = await generateGeminiHDEnhancedDesignWithFallback({
    //   businessType,
    //   platform,
    //   visualStyle,
    //   imageText,
    //   brandProfile,
    //   brandConsistency,
    //   artifactInstructions,
    // });

    // Temporary return while fixing syntax errors
    return {
      platform,
      imageUrl: 'https://placehold.co/992x1056/cccccc/ffffff?text=Temporarily+Disabled',
      caption: imageText,
      hashtags: [],
    };
  } catch (error) {
    throw new Error(`Gemini 2.5 Flash Image Preview design generation failed: ${error instanceof Error ? error.message : 'Unknown error'}`);
  }
}

/**
 * Generate content with artifact references (Enhanced)
 */
export async function generateContentWithArtifactsAction(
  profile: BrandProfile,
  platform: Platform,
  brandConsistency?: { strictConsistency: boolean; followBrandColors: boolean; includeContacts: boolean },
  artifactIds: string[] = [],
  useEnhancedDesign: boolean = true,
  includePeopleInDesigns: boolean = true,
  useLocalLanguage: boolean = false
): Promise<GeneratedPost> {
  try {

    // Get active artifacts if no specific artifacts provided
    let targetArtifacts: Artifact[] = [];

    if (artifactIds.length > 0) {
      // Use specified artifacts
      for (const artifactId of artifactIds) {
        const artifact = artifactsService.getArtifact(artifactId);
        if (artifact) {
          targetArtifacts.push(artifact);
          await artifactsService.trackUsage(artifactId, 'quick-content');
        }
      }
    } else {
      // Use active artifacts, prioritizing exact-use
      const activeArtifacts = artifactsService.getActiveArtifacts();

      const exactUseArtifacts = activeArtifacts.filter(a => a.usageType === 'exact-use');
      const referenceArtifacts = activeArtifacts.filter(a => a.usageType === 'reference');

      // Prioritize exact-use artifacts
      targetArtifacts = [...exactUseArtifacts, ...referenceArtifacts.slice(0, 3)];

      // Track usage for active artifacts
      for (const artifact of targetArtifacts) {
        await artifactsService.trackUsage(artifact.id, 'quick-content');
      }
    }

    // Generate base content first
    const basePost = await generateContentAction(profile, platform, brandConsistency, useLocalLanguage);

    // If enhanced design is disabled, return base content
    if (!useEnhancedDesign) {
      return basePost;
    }

    // Enhanced design is enabled - always use enhanced generation regardless of artifacts

    if (targetArtifacts.length === 0) {
    } else {
    }

    // Separate exact-use and reference artifacts
    const exactUseArtifacts = targetArtifacts.filter(a => a.usageType === 'exact-use');
    const referenceArtifacts = targetArtifacts.filter(a => a.usageType === 'reference');

    // Create enhanced image text structure from post components
    let enhancedImageText: { catchyWords: string; subheadline?: string; callToAction?: string } = {
      catchyWords: basePost.catchyWords || 'Engaging Content',
      subheadline: basePost.subheadline,
      callToAction: basePost.callToAction
    };
    let enhancedContent = basePost.content;

    // Collect usage instructions from artifacts
    const artifactInstructions = targetArtifacts
      .filter(a => a.instructions && a.instructions.trim())
      .map(a => `- ${a.name}: ${a.instructions}`)
      .join('\n');

    // Collect product image descriptions for AI context
    const productDescriptions = profile.productImageDescriptions
      ? Object.entries(profile.productImageDescriptions)
        .map(([productId, description]) => {
          const product = profile.productImages?.find(p => p.id === productId);
          return `- ${product?.name || 'Product'}: ${description}`;
        })
        .join('\n')
      : '';

    // Collect text overlay instructions from text artifacts
    const textOverlayInstructions = exactUseArtifacts
      .filter(a => a.textOverlay?.instructions && a.textOverlay.instructions.trim())
      .map(a => `- ${a.name}: ${a.textOverlay.instructions}`)
      .join('\n');

    // Process exact-use artifacts first (higher priority)
    if (exactUseArtifacts.length > 0) {
      const primaryExactUse = exactUseArtifacts[0];

      // Use text overlay if available
      if (primaryExactUse.textOverlay) {
        if (primaryExactUse.textOverlay.headline) {
          enhancedImageText.catchyWords = primaryExactUse.textOverlay.headline;
        }

        if (primaryExactUse.textOverlay.message) {
          enhancedContent = primaryExactUse.textOverlay.message;
        }

        // Use CTA from artifact if available
        if (primaryExactUse.textOverlay.cta) {
          enhancedImageText.callToAction = primaryExactUse.textOverlay.cta;
        }
      }
    }

    // Process reference artifacts for style guidance
    const activeDirectives = referenceArtifacts.flatMap(artifact =>
      artifact.directives.filter(directive => directive.active)
    );

    // Apply style reference directives
    const styleDirectives = activeDirectives.filter(d => d.type === 'style-reference');
    let visualStyleOverride = profile.visualStyle || 'modern';
    if (styleDirectives.length > 0) {
      const primaryStyleDirective = styleDirectives.find(d => d.priority >= 7);
      if (primaryStyleDirective) {
        visualStyleOverride = 'artifact-inspired';
      }
    }

    // Combine all instructions
    const allInstructions = [artifactInstructions, textOverlayInstructions, productDescriptions]
      .filter(Boolean)
      .join('\n');

    // Generate enhanced design with artifact context
    const enhancedResult = await generateEnhancedDesignAction(
      profile.businessType || 'business',
      platform.toLowerCase(),
      visualStyleOverride,
      enhancedImageText,
      profile,
      true,
      brandConsistency,
      allInstructions || undefined,
      includePeopleInDesigns,
      useLocalLanguage
    );

    // Create enhanced post with artifact metadata
    const enhancedPost: GeneratedPost = {
      ...basePost,
      id: Date.now().toString(),
      variants: [{
        platform: platform,
        imageUrl: enhancedResult.imageUrl
      }],
      content: targetArtifacts.length > 0
        ? `${enhancedContent}\n\n✨ Enhanced with AI+ using ${targetArtifacts.length} reference${targetArtifacts.length !== 1 ? 's' : ''} (Quality: ${enhancedResult.qualityScore}/10)`
        : `${enhancedContent}\n\n✨ Enhanced with AI+ Design Generation (Quality: ${enhancedResult.qualityScore}/10)`,
      date: new Date().toISOString(),
      // Add artifact metadata
      metadata: {
        ...basePost.metadata,
        referencedArtifacts: targetArtifacts.map(a => ({
          id: a.id,
          name: a.name,
          type: a.type,
          category: a.category
        })),
        activeDirectives: activeDirectives.map(d => ({
          id: d.id,
          type: d.type,
          label: d.label,
          priority: d.priority
        }))
      }
    };

    return enhancedPost;

  } catch (error) {
    throw new Error((error as Error).message);
  }
}<|MERGE_RESOLUTION|>--- conflicted
+++ resolved
@@ -197,7 +197,6 @@
       socialMedia: profile.socialMedia || {},
     };
 
-<<<<<<< HEAD
     // 🎨📞 ENHANCED DEBUG LOGGING FOR BRAND COLORS AND CONTACT INFORMATION
     console.log('🎨 [Actions] Brand Colors Debug:', {
       profilePrimaryColor: profile.primaryColor,
@@ -220,9 +219,6 @@
       includeContacts: brandConsistency?.includeContacts,
       hasValidContactInfo: !!(enhancedProfile.contactInfo?.phone || enhancedProfile.contactInfo?.email || enhancedProfile.websiteUrl)
     });
-=======
-    // Debug logging for contact information
->>>>>>> 3ae96e0c
 
     // Convert arrays to newline-separated strings for AI processing
     const keyFeaturesString = Array.isArray(profile.keyFeatures)
