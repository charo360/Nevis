// src/app/api/quick-content/route.ts
import { NextRequest, NextResponse } from 'next/server';
import { generateContentAction } from '@/app/actions';
import { generateRevo15ContentAction } from '@/app/actions/revo-1.5-actions';
import type { BrandProfile, Platform, BrandConsistencyPreferences } from '@/lib/types';
import type { ScheduledService } from '@/services/calendar-service';
import { withCreditTracking, type ModelVersion } from '@/lib/credit-integration';
import { createClient as createServerSupabase } from '@/lib/supabase-server';

export async function POST(request: NextRequest) {
  try {
    const body = await request.json();
    const {
      revoModel,
      brandProfile,
      platform,
      brandConsistency,
      useLocalLanguage = false,
      scheduledServices = [],
      includePeopleInDesigns = true
    }: {
      revoModel: 'revo-1.0' | 'revo-1.5';
      brandProfile: BrandProfile;
      platform: Platform;
      brandConsistency?: BrandConsistencyPreferences;
      useLocalLanguage?: boolean;
      scheduledServices?: ScheduledService[];
      includePeopleInDesigns?: boolean;
    } = body;


    // Validate required parameters
    if (!brandProfile || !platform) {
      return NextResponse.json(
        { error: 'Missing required parameters: brandProfile and platform are required' },
        { status: 400 }
      );
    }

    // Use passed services directly - brand filtering should happen on frontend
    let brandSpecificServices: ScheduledService[] = scheduledServices || [];


    let result;

    try {
      // Resolve authenticated user for credit deduction
      let user;
      try {
        const supabase = await createServerSupabase();
        const { data, error } = await supabase.auth.getUser();
        if (error) {
          console.error('❌ [QuickContent] Auth error:', error);
          return NextResponse.json({ error: 'Authentication failed' }, { status: 401 });
        }
        user = data?.user;
      } catch (authError) {
        console.error('❌ [QuickContent] Supabase client error:', authError);
        return NextResponse.json({ error: 'Server authentication error' }, { status: 500 });
      }

      if (!user?.id) {
        console.error('❌ [QuickContent] No user found in session');
        return NextResponse.json({ error: 'Unauthorized - please login' }, { status: 401 });
      }

      const modelVersion: ModelVersion = revoModel === 'revo-1.5' ? 'revo-1.5' : 'revo-1.0';

      if (revoModel === 'revo-1.5') {
        // Use Revo 1.5 enhanced generation (no fallback - fix the real issue)
        const wrapped = await withCreditTracking(
          {
            userId: user.id,
            modelVersion,
            feature: 'social_media_content',
            generationType: 'quick_content',
            metadata: { platform, brandId: (brandProfile as any)?.id }
          },
          async () =>
            await generateRevo15ContentAction(
              brandProfile,
              platform,
              brandConsistency || { strictConsistency: false, followBrandColors: true, includeContacts: false },
              '',
              {
                aspectRatio: '1:1',
                visualStyle: brandProfile.visualStyle || 'modern',
                includePeopleInDesigns,
                useLocalLanguage
              },
              brandSpecificServices
            )
        );
        if (!wrapped.success) {
          return NextResponse.json({ error: wrapped.error || wrapped.creditInfo?.message || 'Credit deduction failed' }, { status: 402 });
        }
        result = wrapped.result;
      } else {
        // Use Revo 1.0 direct generation (same as working /api/advanced-content)
        const { generateRevo10Content } = await import('@/ai/revo-1.0-service');

        const today = new Date();
        const dayOfWeek = today.toLocaleDateString('en-US', { weekday: 'long' });
        const currentDate = today.toLocaleDateString('en-US', { year: 'numeric', month: 'long', day: 'numeric' });

        const revo10Result = await generateRevo10Content({
          businessType: brandProfile.businessType || 'Business',
          businessName: brandProfile.businessName || brandProfile.name || 'Business',
          location: brandProfile.location || '',
          platform: platform.toLowerCase(),
          writingTone: brandProfile.writingTone || 'professional',
          contentThemes: Array.isArray(brandProfile.contentThemes) ? brandProfile.contentThemes : [brandProfile.contentThemes || ''],
          targetAudience: brandProfile.targetAudience || 'General audience',
          services: brandProfile.services || '',
          keyFeatures: brandProfile.keyFeatures || '',
          competitiveAdvantages: brandProfile.competitiveAdvantages || '',
          dayOfWeek,
          currentDate,
          primaryColor: brandProfile.primaryColor,
          visualStyle: brandProfile.visualStyle,
          // Include contact information for contacts toggle
          includeContacts: brandConsistency?.includeContacts || false,
          contactInfo: brandProfile.contactInfo || {},
          websiteUrl: brandProfile.websiteUrl || ''
        });

        // Generate image using Revo 1.0 image service
        const { generateRevo10Image } = await import('@/ai/revo-1.0-service');

        // Prepare structured text for image
        const imageTextComponents = [];
        if (revo10Result.catchyWords) imageTextComponents.push(revo10Result.catchyWords);
        if (revo10Result.subheadline) imageTextComponents.push(revo10Result.subheadline);
        if (revo10Result.callToAction) imageTextComponents.push(revo10Result.callToAction);

        const structuredImageText = imageTextComponents.join(' | ');

        // 🎨📞 ENHANCED VALIDATION FOR BRAND COLORS AND CONTACT INFO
        const finalPrimaryColor = brandProfile.primaryColor || '#3B82F6';
        const finalAccentColor = brandProfile.accentColor || '#1E40AF';
        const finalBackgroundColor = brandProfile.backgroundColor || '#FFFFFF';

        const finalContactInfo = {
          phone: brandProfile.contactInfo?.phone || (brandProfile as any).phone || '',
          email: brandProfile.contactInfo?.email || (brandProfile as any).email || '',
          address: brandProfile.contactInfo?.address || brandProfile.location || ''
        };

        const finalWebsiteUrl = brandProfile.websiteUrl || (brandProfile as any).websiteUrl || '';

        console.log('🎨 [QuickContent] Brand Colors Validation:', {
          originalPrimaryColor: brandProfile.primaryColor,
          originalAccentColor: brandProfile.accentColor,
          originalBackgroundColor: brandProfile.backgroundColor,
          finalPrimaryColor,
          finalAccentColor,
          finalBackgroundColor,
          followBrandColors: brandConsistency?.followBrandColors,
          hasValidColors: !!(brandProfile.primaryColor && brandProfile.accentColor && brandProfile.backgroundColor)
        });

        console.log('📞 [QuickContent] Contact Info Validation:', {
          includeContacts: brandConsistency?.includeContacts,
          originalContactInfo: brandProfile.contactInfo,
          finalContactInfo,
          finalWebsiteUrl,
          hasValidContacts: !!(finalContactInfo.phone || finalContactInfo.email || finalWebsiteUrl)
        });

        // Wrap image+content generation under credit tracking to ensure deduction
        const wrapped = await withCreditTracking(
          {
            userId: user.id,
            modelVersion,
            feature: 'social_media_content',
            generationType: 'quick_content',
            metadata: { platform, brandId: (brandProfile as any)?.id }
          },
          async () => {
            // Enhanced brand color extraction with fallbacks
            const brandColors = (brandProfile as any).brand_colors || {};
            const primaryColor = brandColors.primaryColor || brandProfile.primaryColor || '#3B82F6';
            const accentColor = brandColors.accentColor || brandProfile.accentColor || '#1E40AF';
            const backgroundColor = brandColors.backgroundColor || brandProfile.backgroundColor || '#FFFFFF';

            console.log('🎨 Brand colors for generation:', { primaryColor, accentColor, backgroundColor });

            const imageResult = await generateRevo10Image({
<<<<<<< HEAD
              businessType: brandProfile.businessType || 'Business',
              businessName: brandProfile.businessName || brandProfile.name || 'Business',
              platform: platform.toLowerCase(),
              visualStyle: brandProfile.visualStyle || 'modern',
              primaryColor: finalPrimaryColor,
              accentColor: finalAccentColor,
              backgroundColor: finalBackgroundColor,
              imageText: structuredImageText,
              designDescription: `Professional ${brandProfile.businessType} content with structured headline, subheadline, and CTA for ${platform.toLowerCase()}`,
              logoDataUrl: brandProfile.logoDataUrl,
              logoUrl: (brandProfile as any).logoUrl,
              location: brandProfile.location,
              headline: revo10Result.catchyWords,
              subheadline: revo10Result.subheadline,
              callToAction: revo10Result.callToAction,
              includeContacts: brandConsistency?.includeContacts || false,
              contactInfo: finalContactInfo,
              websiteUrl: finalWebsiteUrl,
              includePeople: includePeopleInDesigns,
              scheduledServices: brandSpecificServices || []
=======
          businessType: brandProfile.businessType || 'Business',
          businessName: brandProfile.businessName || brandProfile.name || 'Business',
          platform: platform.toLowerCase(),
          visualStyle: brandProfile.visualStyle || 'modern',
          primaryColor: primaryColor,
          accentColor: accentColor,
          backgroundColor: backgroundColor,
          imageText: structuredImageText,
          designDescription: `Professional ${brandProfile.businessType} content with structured headline, subheadline, and CTA for ${platform.toLowerCase()}`,
          logoDataUrl: brandProfile.logoDataUrl,
          logoUrl: (brandProfile as any).logoUrl,
          location: brandProfile.location,
          headline: revo10Result.catchyWords,
          subheadline: revo10Result.subheadline,
          callToAction: revo10Result.callToAction,
          includeContacts: brandConsistency?.includeContacts || false,
          contactInfo: brandProfile.contactInfo || {
            phone: (brandProfile as any).contactPhone || (brandProfile as any).contact?.phone || '',
            email: (brandProfile as any).contactEmail || (brandProfile as any).contact?.email || '',
            address: (brandProfile as any).contactAddress || (brandProfile as any).contact?.address || brandProfile.location || ''
          },
          websiteUrl: brandProfile.websiteUrl || (brandProfile as any).contact?.website || '',
          includePeople: includePeopleInDesigns,
          scheduledServices: brandSpecificServices || []
>>>>>>> 3ae96e0c
            });

            // Convert to GeneratedPost format
            return {
              id: `revo10-${Date.now()}`,
              date: new Date().toISOString(),
              platform: platform.toLowerCase(),
              postType: 'post' as const,
              imageUrl: imageResult.imageUrl,
              content: revo10Result.content,
              hashtags: revo10Result.hashtags,
              status: 'generated' as const,
              variants: [{
                platform: platform.toLowerCase(),
                imageUrl: imageResult.imageUrl
              }],
              catchyWords: revo10Result.catchyWords,
              subheadline: revo10Result.subheadline,
              callToAction: revo10Result.callToAction,
              metadata: {
                model: 'Revo 1.0 Enhanced',
                aiService: 'gemini-2.5-flash-image-preview'
              }
            } as const;
          }
        );
        if (!wrapped.success) {
          return NextResponse.json({ error: wrapped.error || wrapped.creditInfo?.message || 'Credit deduction failed' }, { status: 402 });
        }
        result = wrapped.result;
      }
    } catch (generationError) {
      console.error(`❌ ${revoModel} generation failed:`, generationError);

      // Check if it's already a user-friendly error message
      if (generationError instanceof Error &&
        (generationError.message.includes('🚀') ||
          generationError.message.includes('🔧') ||
          generationError.message.includes('🎨'))) {
        throw generationError; // Pass through user-friendly messages
      }

      // Pass through the actual error message (no masking)
      throw generationError;
    }

    // Validate result before returning
    if (!result) {
      return NextResponse.json(
        { error: `${revoModel} generation returned null result` },
        { status: 500 }
      );
    }

    return NextResponse.json(result);
  } catch (error) {
    console.error('❌ Quick Content API Error:', error);
    // Provide user-friendly error messages without re-reading the request body
    let errorMessage = 'Content generation failed';
    if (error instanceof Error) {
      if (error.message.includes('🚀') || error.message.includes('🔧') || error.message.includes('🎨')) {
        errorMessage = error.message;
      } else {
        errorMessage = `🚀 ${revoModel || 'The AI model'} is being updated! Try a different model or wait a moment for amazing results.`;
      }
    }

    return NextResponse.json(
      { error: errorMessage },
      { status: 500 }
    );
  }
}<|MERGE_RESOLUTION|>--- conflicted
+++ resolved
@@ -186,7 +186,6 @@
             console.log('🎨 Brand colors for generation:', { primaryColor, accentColor, backgroundColor });
 
             const imageResult = await generateRevo10Image({
-<<<<<<< HEAD
               businessType: brandProfile.businessType || 'Business',
               businessName: brandProfile.businessName || brandProfile.name || 'Business',
               platform: platform.toLowerCase(),
@@ -207,32 +206,6 @@
               websiteUrl: finalWebsiteUrl,
               includePeople: includePeopleInDesigns,
               scheduledServices: brandSpecificServices || []
-=======
-          businessType: brandProfile.businessType || 'Business',
-          businessName: brandProfile.businessName || brandProfile.name || 'Business',
-          platform: platform.toLowerCase(),
-          visualStyle: brandProfile.visualStyle || 'modern',
-          primaryColor: primaryColor,
-          accentColor: accentColor,
-          backgroundColor: backgroundColor,
-          imageText: structuredImageText,
-          designDescription: `Professional ${brandProfile.businessType} content with structured headline, subheadline, and CTA for ${platform.toLowerCase()}`,
-          logoDataUrl: brandProfile.logoDataUrl,
-          logoUrl: (brandProfile as any).logoUrl,
-          location: brandProfile.location,
-          headline: revo10Result.catchyWords,
-          subheadline: revo10Result.subheadline,
-          callToAction: revo10Result.callToAction,
-          includeContacts: brandConsistency?.includeContacts || false,
-          contactInfo: brandProfile.contactInfo || {
-            phone: (brandProfile as any).contactPhone || (brandProfile as any).contact?.phone || '',
-            email: (brandProfile as any).contactEmail || (brandProfile as any).contact?.email || '',
-            address: (brandProfile as any).contactAddress || (brandProfile as any).contact?.address || brandProfile.location || ''
-          },
-          websiteUrl: brandProfile.websiteUrl || (brandProfile as any).contact?.website || '',
-          includePeople: includePeopleInDesigns,
-          scheduledServices: brandSpecificServices || []
->>>>>>> 3ae96e0c
             });
 
             // Convert to GeneratedPost format
