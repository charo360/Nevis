--- conflicted
+++ resolved
@@ -205,7 +205,6 @@
   }
 ): Promise<BrandAnalysisResult> {
   try {
-<<<<<<< HEAD
     console.log('🌐 Using direct OpenRouter multi-model website analysis...');
     console.log(`📄 Content length: ${websiteContent.length} characters`);
 
@@ -229,35 +228,6 @@
 
     // Map OpenRouter response to our expected schema
     const analysisData = result;
-=======
-    const proxyUrl = process.env.NEXT_PUBLIC_PROXY_URL || 'http://localhost:8000';
-
-    const payload = {
-      website_content: websiteContent,
-      website_url: websiteUrl,
-      user_id: 'website_analysis_user',
-      user_tier: 'free',
-      design_images: designImageUris,
-      temperature: 0.3,
-      max_tokens: 8192
-    };
-
-    const response = await fetch(`${proxyUrl}/analyze-website`, {
-      method: 'POST',
-      headers: {
-        'Content-Type': 'application/json',
-      },
-      body: JSON.stringify(payload),
-    });
-
-    if (!response.ok) {
-      const errorText = await response.text();
-      console.error(`❌ Proxy error response: ${errorText}`);
-      throw new Error(`Proxy analysis failed: ${response.status} - ${errorText}`);
-    }
-
-    const result = await response.json();
->>>>>>> 3ae96e0c
 
     return {
       businessName: analysisData.businessName || 'Unknown Business',
@@ -273,7 +243,6 @@
           return analysisData.detailedServiceDescriptions;
         }
 
-<<<<<<< HEAD
         // Then try service array (now simplified)
         if (Array.isArray(analysisData.keyServices) && analysisData.keyServices.length > 0) {
           return analysisData.keyServices.join('\n\n');
@@ -283,10 +252,6 @@
         if (typeof analysisData.keyServices === 'string') {
           return analysisData.keyServices;
         }
-=======
-    // Map proxy response to our expected schema
-    const proxyData = result.data;
->>>>>>> 3ae96e0c
 
         return 'Professional services';
       })(),
@@ -366,18 +331,19 @@
       // First, scrape the website content
       const websiteContent = await scrapeWebsiteContent(input.websiteUrl);
 
-<<<<<<< HEAD
       console.log('🔍 Analyzing brand with direct OpenRouter multi-model system...');
 
       // Use the new direct OpenRouter analysis (no proxy dependencies)
       const output = await analyzeWebsiteWithOpenRouter(
-=======
-      // Use the new proxy-based analysis instead of Genkit
-      const output = await analyzeWebsiteWithProxy(
->>>>>>> 3ae96e0c
-        websiteContent,
+        websiteContent.content,
         input.websiteUrl,
-        input.designImageUris
+        input.designImageUris,
+        {
+          phoneNumbers: websiteContent.phoneNumbers,
+          emailAddresses: websiteContent.emailAddresses,
+          competitiveAdvantages: websiteContent.competitiveAdvantages,
+          contentThemes: websiteContent.contentThemes
+        }
       );
 
       // Validate the OpenRouter response
